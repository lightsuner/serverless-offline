'use strict';

const debugLog = require('./debugLog');

module.exports = {
  getFunctionOptions(fun, populatedFun) {

    // Split handler into method name and path i.e. handler.run
    const handlerParts = fun.handler.split('/').pop().split('.');
    return {
      funName: fun.name,
      handlerName: handlerParts[1], // i.e. run
      handlerPath: fun.getRootPath(handlerParts[0]), // i.e. /Users/xx/xx/handler
      funTimeout: (populatedFun.timeout || 6) * 1000,
      babelOptions: ((populatedFun.custom || {}).runtime || {}).babel,
    };
  },

  // Create a function handler
  // The function handler is used to simulate Lambda functions
  createHandler(funOptions, options) {

    if (!options.skipCacheInvalidation) {
      debugLog('Invalidating cache...');

      for (const key in require.cache) {
        // Require cache invalidation, brutal and fragile.
        // Might cause errors, if so please submit an issue.
        if (!key.match('node_modules')) delete require.cache[key];
      }
    }

    debugLog(`Loading handler... (${funOptions.handlerPath})`);
    const handler = require(funOptions.handlerPath)[funOptions.handlerName];

    if (typeof handler !== 'function') {
      throw new Error(`Serverless-offline: handler for '${funOptions.funName}' is not a function`);
    }

    return handler;
  },
<<<<<<< HEAD

  handleResult: function(result, err, success) {
    if (result && typeof result.then === 'function' && typeof result.catch === 'function') {
      debugLog('Auth function returned a promise');
      result.then(success).catch(err);
    }else if (result instanceof Error) {
      err(result);
    } else {
      success(result);
    }
  }
}
=======
};
>>>>>>> bb5ee5cf
<|MERGE_RESOLUTION|>--- conflicted
+++ resolved
@@ -39,7 +39,6 @@
 
     return handler;
   },
-<<<<<<< HEAD
 
   handleResult: function(result, err, success) {
     if (result && typeof result.then === 'function' && typeof result.catch === 'function') {
@@ -51,7 +50,4 @@
       success(result);
     }
   }
-}
-=======
-};
->>>>>>> bb5ee5cf
+}