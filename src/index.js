'use strict';

// One-line coffee-script support
require('coffee-script/register');

// Node dependencies
const fs = require('fs');
const path = require('path');

// External dependencies
const Hapi = require('hapi');
const isPlainObject = require('lodash.isplainobject');

// Internal lib
require('./javaHelper');
const debugLog = require('./debugLog');
const jsonPath = require('./jsonPath');
const createLambdaContext = require('./createLambdaContext');
const createVelocityContext = require('./createVelocityContext');
const renderVelocityTemplateObject = require('./renderVelocityTemplateObject');
const createAuthScheme = require('./createAuthScheme');
const functionHelper = require('./functionHelper');

/*
  I'm against monolithic code like this file but splitting it induces unneeded complexity
*/
module.exports = S => {
  const serverlessLog = require(S.getServerlessPath('utils/cli')).log;

  function logPluginIssue() {
    serverlessLog('If you think this is an issue with the plugin please submit it, thanks!');
    serverlessLog('https://github.com/dherault/serverless-offline/issues');
  }

  return class Offline extends S.classes.Plugin {

    static getName() {
      return 'serverless-offline';
    }

    registerActions() {
      S.addAction(this.start.bind(this), {
        context:       'offline', // calling 'sls offline'
        contextAction: 'start', // followed by 'start'
        handler:       'start', // will invoke the start method
        description:   'Simulates API Gateway to call your lambda functions offline',
        options:       [
          {
            option:      'prefix',
            shortcut:    'p',
            description: 'Adds a prefix to every path, to send your requests to http://localhost:3000/prefix/[your_path] instead.',
          },
          {
            option:      'port',
            shortcut:    'P',
            description: 'Port to listen on. Default: 3000',
          },
          {
            option:      'stage',
            shortcut:    's',
            description: 'The stage used to populate your templates. Default: the first stage found in your project',
          },
          {
            option:      'region',
            shortcut:    'r',
            description: 'The region used to populate your templates. Default: the first region for the first stage found.',
          },
          {
            option:      'skipCacheInvalidation',
            shortcut:    'c',
            description: 'Tells the plugin to skip require cache invalidation. A script reloading tool like Nodemon might then be needed',
          },
          {
            option:      'httpsProtocol',
            shortcut:    'H',
            description: 'To enable HTTPS, specify directory (relative to your cwd, typically your project dir) for both cert.pem and key.pem files.',
          },
          {
            option:      'noTimeout',
            shortcut:    't',
            description: 'Disable the timeout feature.',
          },
          {
            option:      'corsAllowOrigin',
            description: 'Used to build the Access-Control-Allow-Origin header for CORS support.',
          },
          {
            option:      'corsAllowHeaders',
            description: 'Used to build the Access-Control-Allow-Headers header for CORS support.',
          },
          {
            option:      'corsDisallowCredentials',
            description: 'Used to override the Access-Control-Allow-Credentials default (which is true) to false.',
          },
        ],
      });
      return Promise.resolve();
    }

    registerHooks() {
      return Promise.resolve();
    }

    // Entry point for the plugin (sls offline start)
    start(/* optionsAndData */) {

      // Serverless version checking
      const version = S._version;
      if (!version.startsWith('0.5')) {
        serverlessLog(`Offline requires Serverless v0.5.x but found ${version}. Exiting.`);
        process.exit(0);
      }

      // Internals
      process.env.IS_OFFLINE = true;  // Some users would like to know their environment outside of the handler
      this.project = S.getProject();  // All the project data
      this.requests = {};             // Maps a request id to the request's state (done: bool, timeout: timer)
      this.envVars = {};              // Env vars are specific to each handler

      // Methods
      this._setOptions();     // Will create meaningful options from cli options
      this._registerBabel();  // Support for ES6
      this._createServer();   // Hapijs boot
      this._createRoutes();   // API  Gateway emulation
      this._create404Route(); // Not found handling
      this._listen();         // Hapijs listen
    }

    _setOptions() {

      if (!S.cli || !S.cli.options) throw new Error('Offline could not load options from Serverless');

      const userOptions = S.cli.options;
      const stages = this.project.stages;
      const stagesKeys = Object.keys(stages);

      if (!stagesKeys.length) {
        serverlessLog('Offline could not find a default stage for your project: it looks like your _meta folder is empty. If you cloned your project using git, try "sls project init" to recreate your _meta folder');
        process.exit(0);
      }

      // Applies defaults
      this.options = {
        port:                  userOptions.port || 3000,
        prefix:                userOptions.prefix || '/',
        stage:                 userOptions.stage || stagesKeys[0],
        noTimeout:             userOptions.noTimeout || false,
        httpsProtocol:         userOptions.httpsProtocol || '',
        skipCacheInvalidation: userOptions.skipCacheInvalidation || false,
        corsAllowOrigin:       userOptions.corsAllowOrigin || '*',
        corsAllowHeaders:      userOptions.corsAllowHeaders || 'accept,content-type,x-api-key',
        corsAllowCredentials:  true,
      };

      const stageVariables = stages[this.options.stage];
      this.options.region = userOptions.region || Object.keys(stageVariables.regions)[0];

      // Prefix must start and end with '/'
      if (!this.options.prefix.startsWith('/')) this.options.prefix = `/${this.options.prefix}`;
      if (!this.options.prefix.endsWith('/')) this.options.prefix += '/';

      this.globalBabelOptions = ((this.project.custom || {})['serverless-offline'] || {}).babelOptions;

      this.velocityContextOptions = {
        stageVariables,
        stage: this.options.stage,
      };

      // Parse CORS options
      this.options.corsAllowOrigin = this.options.corsAllowOrigin.replace(/\s/g, '').split(',');
      this.options.corsAllowHeaders = this.options.corsAllowHeaders.replace(/\s/g, '').split(',');

      if (userOptions.corsDisallowCredentials) this.options.corsAllowCredentials = false;

      this.options.corsConfig = {
        origin: this.options.corsAllowOrigin,
        headers: this.options.corsAllowHeaders,
        credentials: this.options.corsAllowCredentials,
      };


      serverlessLog(`Starting Offline: ${this.options.stage}/${this.options.region}.`);
      debugLog('options:', this.options);
      debugLog('globalBabelOptions:', this.globalBabelOptions);
    }

    _registerBabel(isBabelRuntime, babelRuntimeOptions) {

      // Babel options can vary from handler to handler just like env vars
      const options = isBabelRuntime ?
        babelRuntimeOptions || { presets: ['es2015'] } :
        this.globalBabelOptions;

      if (options) {
        debugLog('Setting babel register:', options);

        // We invoke babel-register only once
        if (!this.babelRegister) {
          debugLog('For the first time');
          this.babelRegister = require('babel-register');
        }

        // But re-set the options at each handler invocation
        this.babelRegister(options);
      }
    }

    _createServer() {

      // Hapijs server creation
      this.server = new Hapi.Server({
        connections: {
          router: {
            stripTrailingSlash: true, // removes trailing slashes on incoming paths.
          },
        },
      });

      const connectionOptions = { port: this.options.port };
      const httpsDir = this.options.httpsProtocol;

      // HTTPS support
      if (typeof httpsDir === 'string' && httpsDir.length > 0) {
        connectionOptions.tls = {
          key:  fs.readFileSync(path.resolve(httpsDir, 'key.pem'), 'ascii'),
          cert: fs.readFileSync(path.resolve(httpsDir, 'cert.pem'), 'ascii'),
        };
      }

      // Passes the configuration object to the server
      this.server.connection(connectionOptions);
    }

    _createRoutes() {
      const functions = this.project.getAllFunctions();
      const defaultContentType = 'application/json';

      functions.forEach(fun => {

        // Runtime checks
        // No python or Java :'(
        const funRuntime = fun.runtime;
        if (['nodejs', 'nodejs4.3', 'babel'].indexOf(funRuntime) === -1) {
          console.log();
          serverlessLog(`Warning: found unsupported runtime '${funRuntime}' for function '${fun.name}'`);
          return;
        }

        // Templates population (with project variables)
        let populatedFun;
        try {
          populatedFun = fun.toObjectPopulated({
            stage:  this.options.stage,
            region: this.options.region,
          });
        }
        catch (err) {
          serverlessLog(`Error while populating function '${fun.name}' with stage '${this.options.stage}' and region '${this.options.region}':`);
          this._logAndExit(err.stack);
        }

        const funName = populatedFun.name;
        const funOptions = functionHelper.getFunctionOptions(fun, populatedFun);

        console.log();
        debugLog(funName, 'runtime', funRuntime, funOptions.babelOptions || '');
        serverlessLog(`Routes for ${funName}:`);

        // Adds a route for each endpoint
        populatedFun.endpoints.forEach(endpoint => {

          let firstCall = true;

          const epath = endpoint.path;
          const method = endpoint.method.toUpperCase();
          const requestTemplates = endpoint.requestTemplates;

          // Prefix must start and end with '/' BUT path must not end with '/'
          let fullPath = this.options.prefix + (epath.startsWith('/') ? epath.slice(1) : epath);
          if (fullPath !== '/' && fullPath.endsWith('/')) fullPath = path.slice(0, -1);

          serverlessLog(`${method} ${fullPath}`);

          // If the endpoint has an authorization function, create an authStrategy for the route
          let authStrategyName = null;

          if (endpoint.authorizationType === 'CUSTOM') {
            serverlessLog(`Configuring Authorization: ${endpoint.authorizationType} ${endpoint.authorizerFunction}`);
            const authFunctions = functions.filter(f => f.name === endpoint.authorizerFunction);

            if (!authFunctions.length) {
              serverlessLog(`Authorization function ${endpoint.authorizerFunction} does not exist`);
              this._logAndExit();
            }

            if (authFunctions.length > 1) {
              serverlessLog(`Multiple Authorization functions ${endpoint.authorizerFunction} found`);
              this._logAndExit();
            }

            // Create a unique scheme per endpoint
            // This allows the methodArn on the event property to be set appropriately
            const authFunction = authFunctions[0];
            const authFunctionName = authFunction.name;
            const authKey = `${funName}-${authFunctionName}-${method}-${epath}`;
            const authSchemeName = `scheme-${authKey}`;
            authStrategyName = `strategy-${authKey}`; // set strategy name for the route config

            debugLog(`Creating Authorization scheme for ${authKey}`);

            // Create the Auth Scheme for the endpoint
            const scheme = createAuthScheme(authFunction, funName, epath, this.options, serverlessLog);

            // Set the auth scheme and strategy on the server
            this.server.auth.scheme(authSchemeName, scheme);
            this.server.auth.strategy(authStrategyName, authSchemeName);
          }

          // Route creation
          this.server.route({
            method,
            path:    fullPath,
            config:  {
              cors: this.options.corsConfig,
              auth: authStrategyName,
            },
            handler: (request, reply) => { // Here we go
              console.log();
              serverlessLog(`${method} ${request.path} (λ: ${funName})`);
              if (firstCall) {
                serverlessLog('The first request might take a few extra seconds');
                firstCall = false;
              }

              // Shared mutable state is the root of all evil they say
              const requestId = Math.random().toString().slice(2);
              this.requests[requestId] = { done: false };
              this.currentRequestId = requestId;

              // Holds the response to do async op
              const response = reply.response().hold();
              const contentType = request.mime || defaultContentType;
              const requestTemplate = requestTemplates[contentType];

              debugLog('requestId:', requestId);
              debugLog('contentType:', contentType);
              debugLog('requestTemplate:', requestTemplate);
              debugLog('payload:', request.payload);

              /* ENVIRONMENT VARIABLES DECLARATION */

              // Clears old vars
              for (let key in this.envVars) { // eslint-disable-line prefer-const
                delete process.env[key];
              }

              // Declares new ones
              this.envVars = isPlainObject(populatedFun.environment) ? populatedFun.environment : {};
              for (let key in this.envVars) { // eslint-disable-line prefer-const
                process.env[key] = this.envVars[key];
              }

              /* BABEL CONFIGURATION */

              this._registerBabel(funRuntime === 'babel', funOptions.babelOptions);

              /* HANDLER LAZY LOADING */

              let handler; // The lambda function

              try {
                handler = functionHelper.createHandler(funOptions, this.options);
              } catch (err) {
                return this._reply500(response, `Error while loading ${funName}`, err, requestId);
              }

              /* REQUEST TEMPLATE PROCESSING (event population) */

              let event = {};

              if (requestTemplate) {
                try {
                  debugLog('_____ REQUEST TEMPLATE PROCESSING _____');
                  // Velocity templating language parsing
                  const velocityContext = createVelocityContext(request, this.velocityContextOptions, request.payload || {});
                  event = renderVelocityTemplateObject(requestTemplate, velocityContext);
                } catch (err) {
                  return this._reply500(response, `Error while parsing template "${contentType}" for ${funName}`, err, requestId);
                }
              }

              event.isOffline = true;
              debugLog('event:', event);

              // We create the context, its callback (context.done/succeed/fail) will send the HTTP response
              const lambdaContext = createLambdaContext(populatedFun, (err, data) => {
                // Everything in this block happens once the lambda function has resolved
                debugLog('_____ HANDLER RESOLVED _____');

                // Timeout clearing if needed
                if (this._clearTimeout(requestId)) return;

                // User should not call context.done twice
                if (this.requests[requestId].done) {
                  console.log();
                  serverlessLog(`Warning: context.done called twice within handler '${funName}'!`);
                  debugLog('requestId:', requestId);
                  return;
                }

                this.requests[requestId].done = true;

                let result = data;
                let responseName = 'default';
                let responseContentType = defaultContentType;

                /* RESPONSE SELECTION (among endpoint's possible responses) */

                // Failure handling
                if (err) {

                  const errorMessage = (err.message || err).toString();

                  // Mocks Lambda errors
                  result = {
                    errorMessage,
                    errorType:  err.constructor.name,
                    stackTrace: this._getArrayStackTrace(err.stack),
                  };

                  serverlessLog(`Failure: ${errorMessage}`);
                  if (result.stackTrace) console.log(result.stackTrace.join('\n  '));

                  for (let key in endpoint.responses) { // eslint-disable-line prefer-const
                    if (key === 'default') continue;

                    if (errorMessage.match(`^${endpoint.responses[key].selectionPattern || key}$`)) {
                      responseName = key;
                      break;
                    }
                  }
                }

                debugLog(`Using response '${responseName}'`);

                const chosenResponse = endpoint.responses[responseName];

                /* RESPONSE PARAMETERS PROCCESSING */

                const responseParameters = chosenResponse.responseParameters;

                if (isPlainObject(responseParameters)) {

                  const responseParametersKeys = Object.keys(responseParameters);

                  debugLog('_____ RESPONSE PARAMETERS PROCCESSING _____');
                  debugLog(`Found ${responseParametersKeys.length} responseParameters for '${responseName}' response`);

                  responseParametersKeys.forEach(key => {

                    // responseParameters use the following shape: "key": "value"
                    const value = responseParameters[key];
                    const keyArray = key.split('.'); // eg: "method.response.header.location"
                    const valueArray = value.split('.'); // eg: "integration.response.body.redirect.url"

                    debugLog(`Processing responseParameter "${key}": "${value}"`);

                    // For now the plugin only supports modifying headers
                    if (key.startsWith('method.response.header') && keyArray[3]) {

                      const headerName = keyArray.slice(3).join('.');
                      let headerValue;
                      debugLog('Found header in left-hand:', headerName);

                      if (value.startsWith('integration.response')) {
                        if (valueArray[2] === 'body') {

                          debugLog('Found body in right-hand');
                          headerValue = (valueArray[3] ? jsonPath(result, valueArray.slice(3).join('.')) : result).toString();

                        } else {
                          console.log();
                          serverlessLog(`Warning: while processing responseParameter "${key}": "${value}"`);
                          serverlessLog(`Offline plugin only supports "integration.response.body[.JSON_path]" right-hand responseParameter. Found "${value}" instead. Skipping.`);
                          logPluginIssue();
                          console.log();
                        }
                      } else {
                        headerValue = value.match(/^'.*'$/) ? value.slice(1, -1) : value; // See #34
                      }
                      // Applies the header;
                      debugLog(`Will assign "${headerValue}" to header "${headerName}"`);
                      response.header(headerName, headerValue);

                    } else {
                      console.log();
                      serverlessLog(`Warning: while processing responseParameter "${key}": "${value}"`);
                      serverlessLog(`Offline plugin only supports "method.response.header.PARAM_NAME" left-hand responseParameter. Found "${key}" instead. Skipping.`);
                      logPluginIssue();
                      console.log();
                    }
                  });
                }

                /* RESPONSE TEMPLATE PROCCESSING */

                // If there is a responseTemplate, we apply it to the result
                const responseTemplates = chosenResponse.responseTemplates;

                if (isPlainObject(responseTemplates)) {

                  const responseTemplatesKeys = Object.keys(responseTemplates);

                  if (responseTemplatesKeys.length) {

                    // BAD IMPLEMENTATION: first key in responseTemplates
                    const templateName = responseTemplatesKeys[0];
                    const responseTemplate = responseTemplates[templateName];

                    responseContentType = templateName;

                    if (responseTemplate) {

                      debugLog('_____ RESPONSE TEMPLATE PROCCESSING _____');
                      debugLog(`Using responseTemplate '${templateName}'`);

                      try {
                        const reponseContext = createVelocityContext(request, this.velocityContextOptions, result);
                        result = renderVelocityTemplateObject({ root: responseTemplate }, reponseContext).root;
                      }
                      catch (error) {
                        serverlessLog(`Error while parsing responseTemplate '${templateName}' for lambda ${funName}:`);
                        console.log(error.stack);
                      }
                    }
                  }
                }

                /* HAPIJS RESPONSE CONFIGURATION */

                const statusCode = chosenResponse.statusCode || 200;
                if (!chosenResponse.statusCode) {
                  console.log();
                  serverlessLog(`Warning: No statusCode found for response "${responseName}".`);
                }

                response.header('Content-Type', responseContentType, {
                  override: false, // Maybe a responseParameter set it already. See #34
                });
                response.statusCode = statusCode;
                response.source = result;

                // Log response
                let whatToLog = result;

                try {
                  whatToLog = JSON.stringify(result);
                }
                catch (error) {
                  // nothing
                }
                finally {
                  serverlessLog(err ? `Replying ${statusCode}` : `[${statusCode}] ${whatToLog}`);
                  debugLog('requestId:', requestId);
                }

                // Bon voyage!
                response.send();
              });

              // Now we are outside of createLambdaContext, so this happens before the handler gets called:

              // We cannot use Hapijs's timeout feature because the logic above can take a significant time, so we implement it ourselves
              this.requests[requestId].timeout = this.options.noTimeout ?
                undefined :
                setTimeout(
                  this._replyTimeout.bind(this, response, funName, funOptions.funTimeout, requestId),
                  funOptions.funTimeout
                );

              // Finally we call the handler
              debugLog('_____ CALLING HANDLER _____');
              try {
                const x = handler(event, lambdaContext, lambdaContext.done);

                // Promise support
                if (funRuntime === 'babel' && !this.requests[requestId].done) {
<<<<<<< HEAD
                  functionHelper.handleResult(x, lambdaContext.fail, lambdaContext.succeed);
=======
                  if (x && typeof x.then === 'function' && typeof x.catch === 'function') x.then(lambdaContext.succeed).catch(lambdaContext.fail);
                  else if (x instanceof Error) lambdaContext.fail(x);
>>>>>>> 5583ea7f
                }
              }
              catch (error) {
                return this._reply500(response, `Uncaught error in your '${funName}' handler`, error, requestId);
              }
            },
          });
        });
      });
    }

    // All done, we can listen to incomming requests
    _listen() {
      this.server.start(err => {
        if (err) throw err;
        console.log();
        serverlessLog(`Offline listening on http${this.options.httpsProtocol ? 's' : ''}://localhost:${this.options.port}`);
      });
    }

    // Bad news
    _reply500(response, message, err, requestId) {

      if (this._clearTimeout(requestId)) return;

      this.requests[requestId].done = true;

      const stackTrace = this._getArrayStackTrace(err.stack);

      serverlessLog(message);
      console.log(stackTrace || err);

      /* eslint-disable no-param-reassign */
      response.statusCode = 200; // APIG replies 200 by default on failures
      response.source = {
        errorMessage: message,
        errorType:    err.constructor.name,
        stackTrace,
        offlineInfo:  'If you believe this is an issue with the plugin please submit it, thanks. https://github.com/dherault/serverless-offline/issues',
      };
      /* eslint-enable no-param-reassign */
      serverlessLog('Replying error in handler');
      response.send();
    }

    _replyTimeout(response, funName, funTimeout, requestId) {
      if (this.currentRequestId !== requestId) return;

      this.requests[requestId].done = true;

      serverlessLog(`Replying timeout after ${funTimeout}ms`);
      /* eslint-disable no-param-reassign */
      response.statusCode = 503;
      response.source = `[Serverless-Offline] Your λ handler '${funName}' timed out after ${funTimeout}ms.`;
      /* eslint-enable no-param-reassign */
      response.send();
    }

    _clearTimeout(requestId) {
      const timeout = this.requests[requestId].timeout;
      if (timeout && timeout._called) return true;
      clearTimeout(timeout);
    }

    _create404Route() {
      this.server.route({
        method:  '*',
        path:    '/{p*}',
        config:  { cors: this.options.corsConfig },
        handler: (request, reply) => {
          const response = reply({
            statusCode:     404,
            error:          'Serverless-offline: route not found.',
            currentRoute:   `${request.method} - ${request.path}`,
            existingRoutes: this.server.table()[0].table
              .filter(route => route.path !== '/{p*}') // Exclude this (404) route
              .sort((a, b) => a.path <= b.path ? -1 : 1) // Sort by path
              .map(route => `${route.method} - ${route.path}`), // Human-friendly result
          });
          response.statusCode = 404;
        },
      });
    }

    _getArrayStackTrace(stack) {
      if (!stack) return null;

      const splittedStack = stack.split('\n');

      return splittedStack.slice(0, splittedStack.findIndex(item => item.match(/server.route.handler.createLambdaContext/))).map(line => line.trim());
    }

    _logAndExit() {
      console.log.apply(null, arguments);
      process.exit(0);
    }
  };
};<|MERGE_RESOLUTION|>--- conflicted
+++ resolved
@@ -571,12 +571,10 @@
               // Now we are outside of createLambdaContext, so this happens before the handler gets called:
 
               // We cannot use Hapijs's timeout feature because the logic above can take a significant time, so we implement it ourselves
-              this.requests[requestId].timeout = this.options.noTimeout ?
-                undefined :
-                setTimeout(
-                  this._replyTimeout.bind(this, response, funName, funOptions.funTimeout, requestId),
-                  funOptions.funTimeout
-                );
+              this.requests[requestId].timeout = this.options.noTimeout ? null : setTimeout(
+                this._replyTimeout.bind(this, response, funName, funOptions.funTimeout, requestId),
+                funOptions.funTimeout
+              );
 
               // Finally we call the handler
               debugLog('_____ CALLING HANDLER _____');
@@ -585,12 +583,8 @@
 
                 // Promise support
                 if (funRuntime === 'babel' && !this.requests[requestId].done) {
-<<<<<<< HEAD
-                  functionHelper.handleResult(x, lambdaContext.fail, lambdaContext.succeed);
-=======
                   if (x && typeof x.then === 'function' && typeof x.catch === 'function') x.then(lambdaContext.succeed).catch(lambdaContext.fail);
                   else if (x instanceof Error) lambdaContext.fail(x);
->>>>>>> 5583ea7f
                 }
               }
               catch (error) {
